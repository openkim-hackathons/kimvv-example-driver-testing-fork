--- conflicted
+++ resolved
@@ -13,7 +13,6 @@
         myname = self.__class__.__name__
         return kim_edn.load(os.path.join(mypath, myname, "kimspec.edn"))
 
-<<<<<<< HEAD
     def _resolve_dependencies(self, **kwargs):
         # defaults to equilibrium but can be defined within TestDriver for driver specific needs
         # updates kwargs if needed and returns
@@ -26,6 +25,10 @@
             # is this fragile?
             self._update_nominal_parameter_values(ecs_test._get_atoms())
             return kwargs
+          
+    @classmethod
+    def printdoc(cls):
+        print(cls._calculate.__doc__)
 
 # new call decorator
 def override_call_method(cls):
@@ -65,9 +68,4 @@
         return self.property_instances[previous_properties_end:]
         
     cls.__call__ = __call__
-    return cls
-=======
-    @classmethod
-    def printdoc(cls):
-        print(cls._calculate.__doc__)
->>>>>>> 563fc8bd
+    return cls